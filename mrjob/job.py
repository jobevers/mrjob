--- conflicted
+++ resolved
@@ -16,11 +16,8 @@
 
 # don't add imports here that aren't part of the standard Python library,
 # since MRJobs need to run in Amazon's generic EMR environment
-<<<<<<< HEAD
-=======
 from __future__ import print_function
 
->>>>>>> a5408c7d
 import codecs
 import inspect
 import itertools
@@ -709,11 +706,7 @@
 
         def write_line(key, value):
             try:
-<<<<<<< HEAD
-                print >> self.stdout, write(key, value)
-=======
-                print(write(key, value), file=self.stdout)
->>>>>>> a5408c7d
+               print(write(key, value), file=self.stdout)
             except Exception as e:
                 if self.options.strict_protocols:
                     raise
