--- conflicted
+++ resolved
@@ -319,14 +319,9 @@
             if conf_paths is not None:
                 raise ValueError("Can't specify both conf_path and conf_paths")
             else:
-<<<<<<< HEAD
-                log.warning("The conf_path argument to MRJobRunner() is"
-                         " deprecated. Use conf_paths instead.")
-=======
                 log.warning('The conf_path argument to MRJobRunner() is'
                             ' deprecated and will be removed in v0.5.0. Use'
                             ' conf_paths instead.')
->>>>>>> e00dd4cf
                 if conf_path is False:
                     conf_paths = []
                 else:
