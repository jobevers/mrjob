# -*- coding: utf-8 -*-
# Copyright 2011 Matthew Tai and Yelp
# Copyright 2012-2015 Yelp and Contributors
#
# Licensed under the Apache License, Version 2.0 (the "License");
# you may not use this file except in compliance with the License.
# You may obtain a copy of the License at
#
# http://www.apache.org/licenses/LICENSE-2.0
#
# Unless required by applicable law or agreed to in writing, software
# distributed under the License is distributed on an "AS IS" BASIS,
# WITHOUT WARRANTIES OR CONDITIONS OF ANY KIND, either express or implied.
# See the License for the specific language governing permissions and
# limitations under the License.
"""Run an MRJob inline by running all mappers and reducers through the same
process. Useful for debugging."""
<<<<<<< HEAD
=======

__author__ = 'Matthew Tai <mtai@adku.com>'

>>>>>>> a5408c7d
import logging
import os

try:
    from cStringIO import StringIO
    StringIO  # quiet "redefinition of unused ..." warning from pyflakes
except ImportError:
    from StringIO import StringIO

from mrjob.job import MRJob
from mrjob.parse import parse_mr_job_stderr
from mrjob.sim import SimMRJobRunner
from mrjob.sim import SimRunnerOptionStore
from mrjob.util import save_current_environment
from mrjob.util import save_cwd

log = logging.getLogger(__name__)

__author__ = 'Matthew Tai <mtai@adku.com>'

# Deprecated in favor of class variables, remove in v0.5.0
DEFAULT_MAP_TASKS = 1
DEFAULT_REDUCE_TASKS = 1


class InlineMRJobRunner(SimMRJobRunner):
    """Runs an :py:class:`~mrjob.job.MRJob` in the same process, so it's easy
    to attach a debugger.

    This is the default way to run jobs (we assume you'll spend some time
    debugging your job before you're ready to run it on EMR or Hadoop).

    To more accurately simulate your environment prior to running on
    Hadoop/EMR, use ``-r local`` (see
    :py:class:`~mrjob.local.LocalMRJobRunner`).
    """
    alias = 'inline'

    OPTION_STORE_CLASS = SimRunnerOptionStore

    # stick to a single split for efficiency
    _DEFAULT_MAP_TASKS = 1
    _DEFAULT_REDUCE_TASKS = 1

    def __init__(self, mrjob_cls=None, **kwargs):
        """:py:class:`~mrjob.inline.InlineMRJobRunner` takes the same keyword
        args as :py:class:`~mrjob.runner.MRJobRunner`. However, please note:

        * *hadoop_extra_args*, *hadoop_input_format*, *hadoop_output_format*,
          and *hadoop_streaming_jar*, and *partitioner* are ignored
          because they require Java. If you need to test these, consider
          starting up a standalone Hadoop instance and running your job with
          ``-r hadoop``.
        * *python_bin*, *setup*, *setup_cmds*, *setup_scripts* and
          *steps_python_bin* are ignored because we don't invoke
          subprocesses.
        """
        super(InlineMRJobRunner, self).__init__(**kwargs)
        assert ((mrjob_cls) is None or issubclass(mrjob_cls, MRJob))

        self._mrjob_cls = mrjob_cls

    # options that we ignore because they involve running subprocesses
    IGNORED_LOCAL_OPTS = [
        'bootstrap_mrjob',
        'python_bin',
        'setup',
        'setup_cmds',
        'setup_scripts',
        'steps_python_bin',
    ]

    def _check_step_works_with_runner(self, step_dict):
        for key in ('mapper', 'combiner', 'reducer'):
            if key in step_dict:
                substep = step_dict[key]
                if substep['type'] != 'script':
                    raise Exception(
                        "InlineMRJobRunner cannot run %s steps." %
                        substep['type'])
                if 'pre_filter' in substep:
                    raise Exception(
                        "InlineMRJobRunner cannot run filters.")

    def _create_setup_wrapper_script(self):
        # Inline mode does not use a wrapper script (no subprocesses)
        pass

    def warn_ignored_opts(self):
        """ Warn the user of opts being ignored by this runner.
        """
        super(InlineMRJobRunner, self).warn_ignored_opts()
        for ignored_opt in self.IGNORED_LOCAL_OPTS:
            if ((not self._opts.is_default(ignored_opt)) and
                    self._opts[ignored_opt]):
                log.warning('ignoring %s option (use -r local instead): %r' %
                            (ignored_opt, self._opts[ignored_opt]))

    def _get_steps(self):
        """Redefine this so that we can get step descriptions without
        calling a subprocess."""
        if self._steps is None:
            job_args = ['--steps'] + self._mr_job_extra_args(local=True)
            self._steps = self._mrjob_cls(args=job_args)._steps_desc()

        return self._steps

    def _run_step(self, step_num, step_type, input_path, output_path,
                  working_dir, env, child_stdin=None):
        step = self._get_step(step_num)

        # Passing local=False ensures the job uses proper names for file
        # options (see issue #851 on github)
        common_args = (['--step-num=%d' % step_num] +
                       self._mr_job_extra_args(local=False))

        if step_type == 'mapper':
            child_args = (
                ['--mapper'] + [input_path] + common_args)
        elif step_type == 'reducer':
            child_args = (
                ['--reducer'] + [input_path] + common_args)
        elif step_type == 'combiner':
            child_args = ['--combiner'] + common_args + ['-']

        has_combiner = (step_type == 'mapper' and 'combiner' in step)

        # Use custom stdin
        if has_combiner:
            child_stdout = StringIO()
        else:
            child_stdout = open(output_path, 'w')

        with save_current_environment():
            with save_cwd():
                os.environ.update(env)
                os.chdir(working_dir)

                child_instance = self._mrjob_cls(args=child_args)
                child_instance.sandbox(stdin=child_stdin, stdout=child_stdout)
                child_instance.execute()

        if has_combiner:
            sorted_lines = sorted(child_stdout.getvalue().splitlines())
            combiner_stdin = StringIO('\n'.join(sorted_lines))
        else:
            child_stdout.flush()

        child_stdout.close()

        while len(self._counters) <= step_num:
            self._counters.append({})
        parse_mr_job_stderr(child_instance.stderr.getvalue(),
                            counters=self._counters[step_num])

        if has_combiner:
            self._run_step(step_num, 'combiner', None, output_path,
                           working_dir, env, child_stdin=combiner_stdin)

            combiner_stdin.close()<|MERGE_RESOLUTION|>--- conflicted
+++ resolved
@@ -15,12 +15,6 @@
 # limitations under the License.
 """Run an MRJob inline by running all mappers and reducers through the same
 process. Useful for debugging."""
-<<<<<<< HEAD
-=======
-
-__author__ = 'Matthew Tai <mtai@adku.com>'
-
->>>>>>> a5408c7d
 import logging
 import os
 
@@ -37,9 +31,9 @@
 from mrjob.util import save_current_environment
 from mrjob.util import save_cwd
 
+__author__ = 'Matthew Tai <mtai@adku.com>'
+
 log = logging.getLogger(__name__)
-
-__author__ = 'Matthew Tai <mtai@adku.com>'
 
 # Deprecated in favor of class variables, remove in v0.5.0
 DEFAULT_MAP_TASKS = 1
