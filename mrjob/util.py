--- conflicted
+++ resolved
@@ -15,10 +15,6 @@
 
 # don't add imports here that aren't part of the standard Python library,
 # since MRJobs need to run in Amazon's generic EMR environment
-<<<<<<< HEAD
-=======
-
->>>>>>> a5408c7d
 from collections import defaultdict
 import contextlib
 from copy import deepcopy
