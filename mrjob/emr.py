--- conflicted
+++ resolved
@@ -1120,16 +1120,6 @@
                 log.info('Job launched %.1fs ago, status %s' %
                          (running_time, job_state,))
 
-<<<<<<< HEAD
-=======
-        if log_uri:
-            self._s3_job_log_uri = '%s%s/' % (
-                log_uri.replace('s3n://', 's3://'), self._emr_job_flow_id)
-
-        # make sure the job had a chance to copy all our data to S3
-        self._wait_for_s3_eventual_consistency()
-
->>>>>>> fd4109e1
         if success:
             log.info('Job completed.')
             log.info('Running time was %.1fs (not counting time spent waiting for the EC2 instances)' % total_step_time)
@@ -1242,7 +1232,6 @@
             return 'hdfs:///tmp/mrjob/%s/step-output/%s/' % (
                 self._job_name, step_num + 1)
 
-<<<<<<< HEAD
     def _enforce_path_regexp(self, paths, regexp, step_nums=None):
         """Helper for ssh_list_logs and s3_list_logs to filter out unwanted
         logs. Only pass ``step_nums`` if ``regexp`` has a ``step_nums`` group.
@@ -1372,23 +1361,20 @@
             return None
         return self.ls(self._s3_job_log_uri)
 
-    def _get_counters(self, step_nums):
-=======
     def _fetch_counters(self, step_nums):
->>>>>>> fd4109e1
         """Read Hadoop counters from S3.
 
         Args:
         step_nums -- the numbers of steps belonging to us, so that we
             can ignore errors from other jobs when sharing a job flow
         """
-<<<<<<< HEAD
+        self._counters = []
         try:
             if not self._opts['ec2_key_pair_file']:
                 raise LogFetchException('ec2_key_pair_file not specified')
             uris = list(self.ssh_list_logs([JOB_LOGS], step_nums))
             log.info('Fetching counters from SSH...')
-            return self._scan_for_counters_in_files(uris, step_nums)
+            self._scan_for_counters_in_files(uris, step_nums)
         except LogFetchException, e:
             log.info(str(e))
             if not self._s3_job_log_uri:
@@ -1398,17 +1384,9 @@
 
             self._wait_for_s3_eventual_consistency()
             self._wait_for_job_flow_termination()
-=======
-        self._counters = []
-
-        if not self._s3_job_log_uri:
-            return None
-
-        log.info('Fetching counters...')
->>>>>>> fd4109e1
 
             uris = self.s3_list_logs([JOB_LOGS], step_nums)
-            return self._scan_for_counters_in_files(uris, step_nums)
+            self._scan_for_counters_in_files(uris, step_nums)
 
     def _scan_for_counters_in_files(self, log_file_uris, step_nums):
         counters = []
@@ -1430,20 +1408,18 @@
             if not log_lines:
                 continue
 
-<<<<<<< HEAD
             for line in log_lines:
                 new_counters = parse_hadoop_counters_from_line(line)
                 if new_counters:
-                    counters.append(new_counters)
+                    self._counters.append(new_counters)
                     break
-=======
+
             with open(log_path) as log_file:
                 for line in log_file:
                     new_counters = parse_hadoop_counters_from_line(line)
                     if new_counters:
                         self._counters.append(new_counters)
                         break
->>>>>>> fd4109e1
 
     def counters(self):
         return self._counters
@@ -1474,13 +1450,9 @@
             if not self._s3_job_log_uri:
                 return None
 
-<<<<<<< HEAD
             log.info('Scanning S3 logs for probable cause of failure')
             self._wait_for_s3_eventual_consistency()
             self._wait_for_job_flow_termination()
-=======
-        log.info('Scanning logs for probable cause of failure')
->>>>>>> fd4109e1
 
             log_types = [TASK_ATTEMPT_LOGS, STEP_LOGS, JOB_LOGS]
             logs = self.s3_list_logs(log_types, step_nums)
