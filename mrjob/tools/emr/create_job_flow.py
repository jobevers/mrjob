# Copyright 2009-2013 Yelp and Contributors
# Copyright 2015 Yelp
#
# Licensed under the Apache License, Version 2.0 (the "License");
# you may not use this file except in compliance with the License.
# You may obtain a copy of the License at
#
# http://www.apache.org/licenses/LICENSE-2.0
#
# Unless required by applicable law or agreed to in writing, software
# distributed under the License is distributed on an "AS IS" BASIS,
# WITHOUT WARRANTIES OR CONDITIONS OF ANY KIND, either express or implied.
# See the License for the specific language governing permissions and
# limitations under the License.
"""Create a persistent EMR job flow to run jobs in, and print its ID to stdout.

.. warning::

    Do not run this without mrjob.tools.emr.terminate_idle_job_flows in
    your crontab; job flows left idle can quickly become expensive!

Usage::

    mrjob create-job-flow
    python -m mrjob.tools.emr.create_job_flow

Options::

  -h, --help            show this help message and exit
  --additional-emr-info=ADDITIONAL_EMR_INFO
                        A JSON string for selecting additional features on EMR
  --ami-version=AMI_VERSION
                        AMI Version to use, e.g. "2.4.11" (default "latest").
  --aws-availability-zone=AWS_AVAILABILITY_ZONE
                        Availability zone to run the job flow on
  --aws-region=AWS_REGION
                        Region to connect to S3 and EMR on (e.g. us-west-1).
  --bootstrap=BOOTSTRAP
                        A shell command to set up libraries etc. before any
                        steps (e.g. "sudo apt-get -qy install python3"). You
                        may interpolate files available via URL or locally
                        with Hadoop Distributed Cache syntax ("sudo dpkg -i
                        foo.deb#")
  --bootstrap-action=BOOTSTRAP_ACTIONS
                        Raw bootstrap action scripts to run before any of the
                        other bootstrap steps. You can use --bootstrap-action
                        more than once. Local scripts will be automatically
                        uploaded to S3. To add arguments, just use quotes:
                        "foo.sh arg1 arg2"
  --bootstrap-cmd=BOOTSTRAP_CMDS
                        Commands to run on the master node to set up
                        libraries, etc. You can use --bootstrap-cmd more than
                        once. Use mrjob.conf to specify arguments as a list to
                        be run directly.
  --bootstrap-file=BOOTSTRAP_FILES
                        File to upload to the master node before running
                        bootstrap_cmds (for example, debian packages). These
                        will be made public on S3 due to a limitation of the
                        bootstrap feature. You can use --bootstrap-file more
                        than once.
  --bootstrap-mrjob     Automatically tar up the mrjob library and install it
                        when we run the mrjob. This is the default. Use --no-
                        bootstrap-mrjob if you've already installed mrjob on
                        your Hadoop cluster.
  --no-bootstrap-mrjob  Don't automatically tar up the mrjob library and
                        install it when we run this job. Use this if you've
                        already installed mrjob on your Hadoop cluster.
  --bootstrap-python-package=BOOTSTRAP_PYTHON_PACKAGES
                        Path to a Python module to install on EMR. These
                        should be standard python module tarballs where you
                        can cd into a subdirectory and run ``sudo python
                        setup.py install``. You can use --bootstrap-python-
                        package more than once.
  --bootstrap-script=BOOTSTRAP_SCRIPTS
                        Script to upload and then run on the master node (a
                        combination of bootstrap_cmds and bootstrap_files).
                        These are run after the command from bootstrap_cmds.
                        You can use --bootstrap-script more than once.
  -c CONF_PATHS, --conf-path=CONF_PATHS
                        Path to alternate mrjob.conf file to read from
  --no-conf             Don't load mrjob.conf even if it's available
  --ec2-core-instance-bid-price=EC2_CORE_INSTANCE_BID_PRICE
                        Bid price to specify for core (or "slave") nodes when
                        setting them up as EC2 spot instances (you probably
                        only want to set a bid price for task instances).
  --ec2-core-instance-type=EC2_CORE_INSTANCE_TYPE,
  --ec2-slave-instance-type=EC2_CORE_INSTANCE_TYPE
                        Type of EC2 instance for core (or "slave") nodes only
  --ec2-instance-type=EC2_INSTANCE_TYPE
                        Type of EC2 instance(s) to launch (e.g. m1.small,
                        c1.xlarge, m2.xlarge). See http://aws.amazon.com/ec2
                        /instance-types/ for the full list.
  --ec2-key-pair=EC2_KEY_PAIR
                        Name of the SSH key pair you set up for EMR
  --ec2-master-instance-bid-price=EC2_MASTER_INSTANCE_BID_PRICE
                        Bid price to specify for the master node when setting
                        it up as an EC2 spot instance (you probably only want
                        to set a bid price for task instances).
  --ec2-master-instance-type=EC2_MASTER_INSTANCE_TYPE
                        Type of EC2 instance for master node only
  --ec2-task-instance-bid-price=EC2_TASK_INSTANCE_BID_PRICE
                        Bid price to specify for task nodes when setting them
                        up as EC2 spot instances.
  --ec2-task-instance-type=EC2_TASK_INSTANCE_TYPE
                        Type of EC2 instance for task nodes only
  --emr-api-param=EMR_API_PARAMS
                        Additional parameters to pass directly to the EMR API
                        when creating a cluster. Should take the form
                        KEY=VALUE. You can use --emr-api-param multiple times.
  --emr-endpoint=EMR_ENDPOINT
                        Optional host to connect to when communicating with S3
                        (e.g. us-west-1.elasticmapreduce.amazonaws.com).
                        Default is to infer this from aws_region.
  --pool-name=EMR_JOB_FLOW_POOL_NAME
                        Specify a pool name to join. Set to "default" if not
                        specified.
  --disable-emr-debugging
                        Disable storage of Hadoop logs in SimpleDB
  --enable-emr-debugging
                        Enable storage of Hadoop logs in SimpleDB
  --iam-instance-profile=IAM_INSTANCE_PROFILE
                        EC2 instance profile to use for the EMR cluster - see
                        "Configure IAM Roles for Amazon EMR" in AWS docs
  --iam-job-flow-role=IAM_JOB_FLOW_ROLE
                        Deprecated alias for --iam-instance-profile
  --iam-service-role=IAM_SERVICE_ROLE
                        IAM Job flow role to use for the EMR cluster - see
                        "Configure IAM Roles for Amazon EMR" in AWS docs
  --label=LABEL         custom prefix for job name, to help us identify the
                        job
  --max-hours-idle=MAX_HOURS_IDLE
                        If we create a persistent job flow, have it
                        automatically terminate itself after it's been idle
                        this many hours.
  --mins-to-end-of-hour=MINS_TO_END_OF_HOUR
                        If --max-hours-idle is set, control how close to the
                        end of an EC2 billing hour the job flow can
                        automatically terminate itself (default is 5 minutes).
  --no-emr-api-param=NO_EMR_API_PARAMS
                        Parameters to be unset when calling EMR API. You can
                        use --no-emr-api-param multiple times.
  --num-ec2-core-instances=NUM_EC2_CORE_INSTANCES
                        Number of EC2 instances to start as core (or "slave")
                        nodes. Incompatible with --num-ec2-instances.
  --num-ec2-instances=NUM_EC2_INSTANCES
                        Total number of EC2 instances to launch
  --num-ec2-task-instances=NUM_EC2_TASK_INSTANCES
                        Number of EC2 instances to start as task nodes.
                        Incompatible with --num-ec2-instances.
  --owner=OWNER         custom username to use, to help us identify who ran
                        the job
  --no-pool-emr-job-flows
                        Don't try to run our job on a pooled job flow.
  --pool-emr-job-flows  Add to an existing job flow or create a new one that
                        does not terminate when the job completes. Overrides
                        other job flow-related options including EC2 instance
                        configuration. Joins pool "default" if
                        emr_job_flow_pool_name is not specified. WARNING: do
                        not run this without
                        mrjob.tools.emr.terminate_idle_job_flows in your
                        crontab; job flows left idle can quickly become
                        expensive!
  -q, --quiet           Don't print anything to stderr
  --s3-endpoint=S3_ENDPOINT
                        Host to connect to when communicating with S3 (e.g. s3
                        -us-west-1.amazonaws.com). Default is to infer this
                        from region (see --aws-region).
  --s3-log-uri=S3_LOG_URI
                        URI on S3 to write logs into
  --s3-scratch-uri=S3_SCRATCH_URI
                        URI on S3 to use as our temp directory.
  --s3-sync-wait-time=S3_SYNC_WAIT_TIME
                        How long to wait for S3 to reach eventual consistency.
                        This is typically less than a second (zero in us-west)
                        but the default is 5.0 to be safe.
  --s3-upload-part-size=S3_UPLOAD_PART_SIZE
                        Upload files to S3 in parts no bigger than this many
                        megabytes. Default is 100 MiB. Set to 0 to disable
                        multipart uploading entirely.
  -v, --verbose         print more messages to stderr
  --visible-to-all-users
                        Whether the job flow is visible to all IAM users of
                        the AWS account associated with the job flow. If this
                        value is set to True, all IAM users of that AWS
                        account can view and (if they have the proper policy
                        permissions set) manage the job flow. If it is set to
                        False, only the IAM user that created the job flow can
                        view and manage it. This option can be overridden by
                        --emr-api-param VisibleToAllUsers=true|false.
"""
from __future__ import print_function

from optparse import OptionParser

from mrjob.emr import EMRJobRunner
from mrjob.job import MRJob
from mrjob.options import add_basic_opts
from mrjob.options import add_emr_connect_opts
from mrjob.options import add_emr_launch_opts
from mrjob.options import alphabetize_options
from mrjob.options import fix_custom_options
from mrjob.util import scrape_options_into_new_groups


def main(args=None):
    """Run the create_job_flow tool with arguments from ``sys.argv`` and
    printing to ``sys.stdout``."""
    runner = EMRJobRunner(**runner_kwargs(args))
<<<<<<< HEAD
    emr_job_flow_id = runner.make_persistent_job_flow()
    print(emr_job_flow_id)
=======
    cluster_id = runner.make_persistent_cluster()
    print cluster_id
>>>>>>> 6c7848e1


def runner_kwargs(cl_args=None):
    """Parse command line arguments into arguments for
    :py:class:`EMRJobRunner`
    """
    # parser command-line args
    option_parser = make_option_parser()
    options, args = option_parser.parse_args(cl_args)

    # fix emr_api_params and emr_tags
    fix_custom_options(options, option_parser)

    if args:
        option_parser.error('takes no arguments')

    MRJob.set_up_logging(quiet=options.quiet, verbose=options.verbose)

    # create the persistent job
    kwargs = options.__dict__.copy()

    del kwargs['quiet']
    del kwargs['verbose']
    del kwargs['no_emr_api_params']

    return kwargs


def make_option_parser():
    usage = '%prog [options]'
    description = (
        'Create a persistent EMR job flow to run jobs in, and print its ID to'
        ' stdout. WARNING: Do not run'
        ' this without mrjob.tools.emr.terminate_idle_job_flows in your'
        ' crontab; job flows left idle can quickly become expensive!')
    option_parser = OptionParser(usage=usage, description=description)

    add_basic_opts(option_parser)
    # these aren't nicely broken down, just scrape specific options
    scrape_options_into_new_groups(MRJob().all_option_groups(), {
        option_parser: (
            'bootstrap_mrjob',
            'label',
            'owner',
        ),
    })
    add_emr_connect_opts(option_parser)
    add_emr_launch_opts(option_parser)

    alphabetize_options(option_parser)

    return option_parser


if __name__ == '__main__':
    main()<|MERGE_RESOLUTION|>--- conflicted
+++ resolved
@@ -206,13 +206,8 @@
     """Run the create_job_flow tool with arguments from ``sys.argv`` and
     printing to ``sys.stdout``."""
     runner = EMRJobRunner(**runner_kwargs(args))
-<<<<<<< HEAD
-    emr_job_flow_id = runner.make_persistent_job_flow()
-    print(emr_job_flow_id)
-=======
     cluster_id = runner.make_persistent_cluster()
-    print cluster_id
->>>>>>> 6c7848e1
+    print(cluster_id)
 
 
 def runner_kwargs(cl_args=None):
