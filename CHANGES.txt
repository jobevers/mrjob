--- conflicted
+++ resolved
@@ -11,16 +11,13 @@
    * All runners:
      * removed IS_SUCCESSFUL cleanup option (use ALL)
    * EMR:
-<<<<<<< HEAD
-     * added iam_endpoint option (#1067)
-=======
      * default AWS region is us-west-2 (#1025)
      * aws_region is no longer inferred from s3_scratch_uri
      * mrjob works correctly across AWS regions:
        * connect to each S3 bucket on appropriate endpoint (#1028)
        * create/select temp bucket in same region as EMR jobs (#687)
+     * added iam_endpoint option (#1067)
      * removed s3_conn args from methods in EMRJobRunner and S3Filesystem
->>>>>>> 1ca9382a
      * removed iam_job_flow_role option (use iam_instance_profile)
      * removed support for _$folder$ keys, which EMR no longer creates
  * removed mrjob.compat.get_jobconf_value() (use jobconf_from_env())
