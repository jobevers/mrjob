--- conflicted
+++ resolved
@@ -1977,11 +1977,7 @@
 
         # terminate the job flow created by this assert, to avoid
         # very confusing behavior (see Issue #331)
-<<<<<<< HEAD
-        emr_conn = EMRJobRunner(conf_path=self.mrjob_conf_path).make_emr_conn()
-=======
         emr_conn = EMRJobRunner(conf_path=False).make_emr_conn()
->>>>>>> c3919251
         emr_conn.terminate_jobflow(actual_job_flow_id)
 
     def make_simple_runner(self, pool_name):
