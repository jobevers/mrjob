--- conflicted
+++ resolved
@@ -154,21 +154,19 @@
     @setup
     def make_tmp_dir(self):
         self.tmp_dir = tempfile.mkdtemp()
-<<<<<<< HEAD
-=======
-        self.mrjob_conf_path = os.path.join(self.tmp_dir, 'mrjob.conf')
+
+    @teardown
+    def rm_tmp_dir(self):
+        shutil.rmtree(self.tmp_dir)
+
+    @setup
+    def put_additional_emr_info_in_mrjob_conf(self):
         dump_mrjob_conf({'runners': {'emr': {
             'check_emr_status_every': 0.01,
             's3_sync_wait_time': 0.01,
-            'aws_availability_zone': 'PUPPYLAND',
             'additional_emr_info': {'key': 'value'},
         }}}, open(self.mrjob_conf_path, 'w'))
->>>>>>> 4d5183df
-
-    @teardown
-    def rm_tmp_dir(self):
-        shutil.rmtree(self.tmp_dir)
-
+    
     def test_end_to_end(self):
         # read from STDIN, a local file, and a remote file
         stdin = StringIO('foo\nbar\n')
